--- conflicted
+++ resolved
@@ -1,44 +1,16 @@
 import ast
-<<<<<<< HEAD
-import re
-import sys
-from copy import copy
-from dataclasses import dataclass, field
-from types import TracebackType
-from typing import Any, Iterable, NoReturn, TypeVar, Union, final
-=======
 import builtins
 import re
 import sys
 from contextlib import contextmanager
 from copy import deepcopy
 from types import TracebackType
-from typing import Any, Callable, ContextManager
+from typing import Any, Callable, ContextManager, Optional, Union
 
->>>>>>> 0b45cd06
 
 uuid4match = r"[a-f0-9]{8}-?[a-f0-9]{4}-?4[a-f0-9]{3}-?[89ab][a-f0-9]{3}-?[a-f0-9]{12}"
 filename_pattern = re.compile(rf"\<aeval \d+? ({uuid4match})\>")
 
-<<<<<<< HEAD
-AST = TypeVar("AST", bound=ast.AST)
-stmt = TypeVar("stmt", bound=ast.stmt)
-expr = TypeVar("expr", bound=ast.expr)
-
-AstTry = (ast.Try, )
-Try = TypeVar("Try", bound=ast.Try)
-
-if sys.version_info >= (3, 11):
-    AstTry += (ast.TryStar, )
-    Try = TypeVar("Try", bound=Union[ast.Try, ast.TryStar])
-
-For = TypeVar("For", bound=Union[ast.For, ast.AsyncFor])
-With = TypeVar("With", bound=Union[ast.With, ast.AsyncWith])
-
-def uniquify_name(name: str, namespace: Iterable[str]) -> str:
-    """Generate completely unique name based on the old name
-=======
->>>>>>> 0b45cd06
 
 @contextmanager
 def custom_excepthook(
@@ -60,7 +32,7 @@
     yield
 
 class CustomBuiltins(ContextManager):
-    def __init__(self, extensions: dict[str, Any] | None = None, replace: bool = False):
+    def __init__(self, extensions: Optional[dict[str, Any]] = None, replace: bool = False):
         """
         Context manager that allows temporary
         extend or replace (not safe!) builtin variable scope
@@ -96,7 +68,7 @@
 
 def reconstruct_node(
     node: ast.AST,
-    excluded_names_pattern: str | re.Pattern | None = r"^(?:parent|lineno|end_lineno|col_offset|end_col_offset)$",
+    excluded_names_pattern: Union[str, re.Pattern, None] = r"^(?:parent|lineno|end_lineno|col_offset|end_col_offset)$",
     indentsize: int = 4,
     show_full_names: bool = True,
     show_None_attrs: bool = False,
@@ -139,12 +111,12 @@
     else:
         cls_name = type(node).__qualname__
 
-    result = f"{(depth-1) * "    "}{cls_name}({result})"
+    result = f"{(depth-1) * '    '}{cls_name}({result})"
     return result
 
 def dump_node(
     node: ast.AST,
-    exclude_pattern: re.Pattern | str = "parent"
+    exclude_pattern: Union[re.Pattern, str] = "parent"
 ):
     return {
         "_": ".".join([type(node).__module__, type(node).__qualname__])
@@ -174,351 +146,4 @@
     return {
         (filename, int(lineno), name): pointer
         for filename, lineno, name, pointer in matches
-<<<<<<< HEAD
-    }
-
-    return pointers
-
-class NodeTransformer:
-    def transform_module(
-        self,
-        module: ast.Module
-    ) -> ast.Module:
-
-        module = self.patch_returns(module) # Patch all returns outside of any function def
-        module.body[-1] = self.patch_statement(module.body[-1])
-
-        #region: Empty result
-        glb = ast.copy_location(ast.Call(func=ast.Name(id = "globals", ctx = ast.Load()), args=[], keywords=[]), old_node=module.body[-1])
-        loc = ast.copy_location(ast.Call(func=ast.Name(id = "locals", ctx = ast.Load()), args=[], keywords=[]), old_node=module.body[-1])
-
-        patched = ast.Return(value=ast.Tuple(elts=[glb, loc], ctx=ast.Load()))
-        patched = ast.copy_location(patched, module.body[-1])
-        module.body.append(patched)
-        #endregion
-
-        return module
-
-    def patch_returns(
-        self,
-        node: AST
-    ) -> AST:
-
-        if isinstance(node, ast.Return):
-            node = self.handle_Return(node)
-            return node
-
-        for name, values in ast.iter_fields(node):
-
-            if isinstance(values, list):
-                values = [
-                    self.patch_returns(value)
-                    if not isinstance(value, (ast.FunctionDef, ast.AsyncFunctionDef))
-                    else value
-                    for value in values
-                ]
-
-            elif isinstance(values, ast.AST):
-                values = self.patch_returns(values)
-
-            setattr(node, name, values)
-
-        return node
-
-    def patch_statement(
-        self,
-        node: stmt
-    ) -> Union[stmt, ast.Return]:
-
-        old_node = node
-        node.end_lineno = getattr(node, "end_lineno", node.lineno)
-
-        if isinstance(node, ast.If):
-            node = self.handle_If(node)
-
-        elif isinstance(node, (ast.For, ast.AsyncFor)):
-            node = self.handle_For(node)
-
-        elif isinstance(node, ast.Assign):
-            node = self.handle_Assign(node)
-
-        elif isinstance(node, ast.AugAssign):
-            node = self.handle_AugAssign(node)
-
-        elif isinstance(node, (ast.With, ast.AsyncWith)):
-            node = self.handle_With(node)
-
-        elif isinstance(node, ast.Expr):
-            node = self.handle_Expr(node)
-
-        elif isinstance(node, AstTry):
-            node = self.handle_Try(node)
-
-        elif sys.version_info >= (3, 10):
-            if isinstance(node, ast.Match):
-                node = self.handle_Match(node)
-
-            elif sys.version_info >= (3, 12) and isinstance(node, ast.TypeAlias):
-                node = self.handle_TypeAlias(node)
-
-        node = ast.copy_location(node, old_node)
-        return node
-
-
-    def handle_Return(
-        self,
-        node: ast.Return
-    ) -> ast.Return:
-        """Patch a single return. Add globals and locals call to return"s value"""
-        value = copy(node.value)
-
-        # NOTE: In theory, this can only happen with for's target node, but who knows...
-        if hasattr(value, "ctx") and not isinstance(getattr(node.value, "ctx"), ast.Load):
-            # Node is a multi-target for loop
-            if isinstance(value, ast.Tuple):
-                value.elts = [self.change_ctx(elt) for elt in value.elts]
-
-            setattr(value, "ctx", ast.Load())
-
-        glb = ast.copy_location(self.parse_expr("globals()"), node)
-        loc = ast.copy_location(self.parse_expr( "locals()"), node)
-
-        value = ast.Tuple(elts=[value, glb, loc], ctx=ast.Load())
-        value = ast.copy_location(value, node)
-
-        patched = ast.Return(value=value)
-        patched = ast.copy_location(patched, node)
-
-        return patched
-
-    def handle_If(
-        self,
-        node: ast.If
-    ) -> ast.If:
-        node.body[-1] = self.patch_statement(node.body[-1])
-
-        if getattr(node, "orelse", None):
-            node.orelse[-1] = self.patch_statement(node.orelse[-1])
-
-        return node
-
-    def handle_For(
-        self,
-        node: For
-    ) -> For:
-        if getattr(node, "orelse", None):
-            node.orelse[-1] = self.patch_statement(node.orelse[-1])
-
-        else:
-            node.orelse = [self.handle_Return(ast.Return(value=node.target))] # type: ignore
-            node.end_lineno += 1 # type: ignore
-
-        return node
-
-    def handle_Expr(
-        self,
-        node: ast.Expr
-    ) -> ast.Return:
-        return self.handle_Return(ast.Return(value=node.value))
-
-    def handle_Assign(
-        self,
-        node: ast.Assign
-    ) -> ast.Return:
-        if len(node.targets) > 1:
-            value = ast.Tuple(elts=[ast.NamedExpr(target=target, value=node.value) for target in node.targets], ctx=ast.Load())
-
-        else:
-            value = ast.NamedExpr(target=node.targets[0], value=node.value)
-
-        return self.handle_Return(ast.Return(value=value))
-
-    def handle_With(
-        self,
-        node: With
-    ) -> With:
-
-        node.body[-1] = self.patch_statement(node.body[-1])
-        return node
-
-    def handle_AugAssign(
-        self,
-        node: ast.AugAssign
-    ) -> ast.Return:
-
-        targets = [node.target]
-        value = ast.copy_location(node.value, ast.BinOp(
-            left = node.target,
-            op = node.op,
-            right = node.value
-        ))
-
-        return self.handle_Assign(ast.Assign(targets=targets, value=value))
-
-    def handle_AnnAssign(
-        self,
-        node: ast.AnnAssign
-    ) -> ast.Return:
-
-        targets = [node.target]
-        value = node.value
-
-        return self.handle_Assign(ast.Assign(targets=targets, value=value))
-
-    def handle_Try(
-        self,
-        node: Try
-    ) -> Try:
-
-        if getattr(node, "finalbody", None): # If the "try" statement has a "finally" block, this block's body will contain the actual last node
-            node.finalbody[-1] = self.patch_statement(node.finalbody[-1])
-
-        elif getattr(node, "orelse", None): # If there's no "finally", "else" will be the last block
-            node.orelse[-1] = self.patch_statement(node.orelse[-1])
-
-        else: # Otherwise, we are dealing with a regular "try/except" statement
-            node.body[-1] = self.patch_statement(node.body[-1])
-
-            for handler in node.handlers:
-                handler.body[-1] = self.patch_statement(handler.body[-1])
-
-        return node
-
-    if sys.version_info >= (3, 10):
-        def handle_Match(
-            self,
-            node: ast.Match
-        ) -> ast.Match:
-            for case in node.cases:
-                case.body[-1] = self.patch_statement(case.body[-1])
-
-            return node
-
-        if sys.version_info >= (3, 12):
-            def handle_TypeAlias(
-                self,
-                node: ast.TypeAlias
-            ) -> ast.Return:
-
-                value = ast.NamedExpr(
-                    target=node.name,
-                    value=ast.Call(
-                        func=self.parse_expr('__import__("typing").TypeAliasType'),
-                        args=[
-                            ast.Constant(value=node.name.id),
-                            node.value
-                        ],
-                        keywords=[
-                            ast.keyword(
-                                arg='type_params',
-                                value=ast.Tuple(
-                                    elts=[self.assign_type_param(param) for param in node.type_params],
-                                    ctx=ast.Load()
-                                )
-                            )
-                        ]
-                    )
-                )
-
-                return self.handle_Return(ast.Return(value=value))
-
-
-            def assign_type_param(
-                self,
-                param: ast.type_param
-            ):
-                return ast.NamedExpr(
-                    target=ast.Name(id=param.name, ctx=ast.Store()), # type: ignore
-                    value=param
-                )
-
-    def change_ctx(
-        self,
-        node: expr
-    ) -> expr:
-        node = copy(node)
-        setattr(node, "ctx", ast.Load())
-        return node
-
-    def parse_expr(
-        self,
-        source: str
-    ):
-        node = ast.parse(source).body[0]
-        if not isinstance(node, ast.Expr):
-            raise TypeError("Given source does not evaluate a valid expression")
-        return node.value
-
-@final
-class EmptyResult:
-    def __init_subclass__(cls) -> NoReturn:
-        raise TypeError(f"Cannot subclass {EmptyResult!r}")
-
-@dataclass
-class PatchedFrame:
-    filename: str
-    lineno: int
-    name: str
-    line: str = field(default="", init=False)
-    pointer: str = field(default="", init=False)
-
-    def __str__(self) -> str:
-        frame_info = f'  File "{self.filename}", line {self.lineno}, in {self.name}'
-
-        if self.line:
-            frame_info += f"\n    {self.line}"
-        if self.pointer:
-            frame_info += f"\n{self.pointer}"
-
-        return frame_info
-
-    def __iter__(self):
-        frame_info = [self.filename, self.lineno, self.name]
-
-        if self.line:
-            frame_info.append(self.line)
-        if self.pointer:
-            frame_info.append(self.pointer)
-
-        return iter(frame_info)
-
-class ExecutionInfo:
-    code: str
-    globals: dict[str, Any]
-    locals: dict[str, Any]
-    function_name: str
-    result: Any
-    exc_info: tuple[type[BaseException], BaseException, TracebackType]
-    empty_result: bool = False
-
-    def __init__(
-        self,
-        code: str,
-        globals: dict[str, Any] = {},
-        locals: dict[str, Any] = {},
-    ) -> None:
-        if not hasattr(self, "code"):
-            self.code = code
-        if not hasattr(self, "globals"):
-            self.globals = globals
-        if not hasattr(self, "locals"):
-            self.locals = locals
-
-@dataclass
-class Session:
-    cache:   dict[str, ExecutionInfo] = field(default_factory=lambda: {})
-    globals: dict[str, Any] = field(default_factory=lambda: {})
-    locals:  dict[str, Any] = field(default_factory=lambda: {})
-
-    @property
-    def variables(self) -> dict[str, Any]:
-        return self.globals | self.locals
-
-    @variables.setter
-    def variables(self, value: tuple[dict[str, Any], dict[str, Any]]):
-        globals, locals = value
-        self.globals.update(globals)
-        self.locals.update(locals)
-=======
-    }
->>>>>>> 0b45cd06
+    }