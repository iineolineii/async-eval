--- conflicted
+++ resolved
@@ -1,25 +1,9 @@
 import ast
 import sys
 import traceback
-<<<<<<< HEAD
-from types import TracebackType
-from typing import Any, Iterable, Optional
-from uuid import uuid4
-
-from .utils import (
-    EmptyResult,
-    ExecutionInfo,
-    NodeTransformer,
-    PatchedFrame,
-    Session,
-    extract_pointers,
-    filename_pattern,
-    uniquify_name
-)
-
-=======
 from dataclasses import dataclass, field
 from types import TracebackType
+from typing import Any, Iterable, Optional, Union
 from typing import Any, Iterable
 from uuid import uuid4
 
@@ -37,7 +21,6 @@
     filename_pattern
 )
 
->>>>>>> 0b45cd06
 
 @dataclass
 class AEvaluator:
@@ -45,7 +28,7 @@
     locals:  dict[str, Any] = field(default_factory=dict)
     session: Session = field(default_factory=Session)
 
-    node_transformer: NodeTransformer = field(default_factory=NodeTransformer, kw_only=True)
+    node_transformer: NodeTransformer = field(default_factory=NodeTransformer)
     last_execution:  ExecutionContext = field(default=None, kw_only=True) # type: ignore
 
     @property
@@ -56,25 +39,17 @@
             raise ValueError("This evaluator has not performed any execution yet")
 
     @property
-    def empty_result(self) -> bool:
-        return self.last_execution.empty_result
-
-    @empty_result.setter
-    def empty_result(self, value: bool):
-        self.last_execution.empty_result = value
+    def variables(self) -> dict[str, Any]:
+        return self.session.variables
 
     async def aeval(
         self,
         code: str,
-        globals: dict[str, Any] | None = None,
-        locals:  dict[str, Any] | None = None,
+        globals: Optional[dict[str, Any]] = None,
+        locals:  Optional[dict[str, Any]] = None,
         *,
         isolate: bool = False,
-<<<<<<< HEAD
-        **additional_vars: Any,
-=======
->>>>>>> 0b45cd06
-    ) -> EmptyResult | Any:
+    ) -> Union[EmptyResult, Any]:
         """Evaluate code in asynchronous mode.
 
         Args:
@@ -102,57 +77,10 @@
         globals = globals or {}
         locals = locals or {}
 
-<<<<<<< HEAD
-        # Make shallow copies of variable scopes
-        glb = glb.copy() or {}
-        additional_vars = additional_vars.copy()
-
-        # Store current code in the session
-        self.code_hash = str(uuid4())
-        filename = f"<code {self.code_hash}>"
-
-        # Use variables from past executions
-        # and pre-save current ones in the session
-        if not isolate:
-            glb = self.session.globals | glb
-            additional_vars = self.session.locals | additional_vars
-
-            # Save execution info
-            self.last_execution = ExecutionInfo(code, glb, additional_vars)
-            self.session.cache[self.code_hash] = self.last_execution
-
-        # Setup excepthook for executing the code
-        # and bring back the old one after this
-        excepthook = sys.excepthook
-        sys.excepthook = self._exc_handler
-        result, variables = await self._evaluate(code, filename, glb, additional_vars)
-        sys.excepthook = excepthook
-
-        # Update variables if needed
-        if not isolate:
-            self.session.variables = variables
-            self.last_execution.globals, self.last_execution.locals = variables
-
-        # Return proper result
-        return result if not self.empty_result else EmptyResult()
-
-    async def _evaluate(
-        self,
-        code: str,
-        filename: str,
-        _globals: dict[str, Any],
-        _locals: dict[str, Any],
-    ) -> tuple[Any | None, tuple[dict[str, Any], dict[str, Any]]]:
-        code = code.strip()
-
-        # Make sure that main function name is not overridden anywhere in the globals
-        self.function_name = uniquify_name("amain", _globals)
-=======
         # Merge the variables from previous executions
         if not isolate:
             self.globals = globals = self.globals | globals
             self.globals = locals  = self.locals  | locals
->>>>>>> 0b45cd06
 
         # Empty code means empty result ;)
         code = code.strip()
@@ -177,26 +105,6 @@
             with custom_excepthook(self._exc_handler):
                 raise
 
-<<<<<<< HEAD
-        # Compile and execute the code
-        compiled = compile(module, filename=filename, mode="exec")  # type: ignore
-        exec(compiled, _globals)
-
-        # Execute main code function and get the result
-        result_metadata: (
-            tuple[Any, dict[str, Any], dict[str, Any]] |
-            tuple[dict[str, Any], dict[str, Any]]
-        ) = await _globals[self.function_name](**_locals)
-
-        # There's no value for the actual evaluation result
-        if len(result_metadata) == 2:
-            self.empty_result = True
-            glb, loc = result_metadata
-            result_metadata = (None, glb, loc)
-
-        result, glb, loc = result_metadata
-        return result, (glb, loc)
-=======
         # Update variables if needed
         if not isolate:
             self.globals = globals
@@ -207,24 +115,13 @@
 
         # Return proper result
         return EmptyResult() if self.empty_result else result
->>>>>>> 0b45cd06
 
     def _exc_handler(
         self,
         exc_type:  type[BaseException],
         exc_value: BaseException,
-        tb: TracebackType | None = None,
+        tb: Optional[TracebackType] = None,
     ):
-<<<<<<< HEAD
-        self.last_execution.exc_info = (exc_type, exc_value, tb)
-        print(self.format_tb(exc_type, exc_value, tb))
-
-    def format_tb(
-        self,
-        exc_type: Optional[type[BaseException]],
-        exc_value: Optional[BaseException],
-        tb: Optional[TracebackType] = None,
-=======
         # NOTE: It is currently not possible to modify the traceback object in Python.
         # Therefore, this function simply prints patched error message to `sys.stderr`
 
@@ -235,8 +132,7 @@
         self,
         exc_type:  type[BaseException],
         exc_value: BaseException,
-        tb: TracebackType | None = None,
->>>>>>> 0b45cd06
+        tb: Optional[TracebackType] = None,
     ) -> str:
         """
         Formats the current exception traceback from the `sys.exc_info()` into a user-friendly string.
@@ -253,15 +149,9 @@
 
     def patch_tb(
         self,
-<<<<<<< HEAD
-        exc_type: Optional[type[BaseException]],
-        exc_value: Optional[BaseException],
-        tb: Optional[TracebackType] = None,
-=======
         exc_type:  type[BaseException],
         exc_value: BaseException,
-        tb: TracebackType | None = None,
->>>>>>> 0b45cd06
+        tb: Optional[TracebackType] = None,
     ) -> tuple[list[PatchedFrame], str]:
         """
         Processes a `sys.exc_info()` traceback info for customized formatting.
@@ -299,12 +189,8 @@
 
     def _patch_frames(
         self,
-<<<<<<< HEAD
-        tb: Optional[TracebackType] = None,
-=======
-        tb: TracebackType | None,
-        execution: ExecutionContext | None = None
->>>>>>> 0b45cd06
+        tb: Optional[TracebackType],
+        execution: Optional[ExecutionContext] = None
     ) -> list[PatchedFrame]:
         """
         Filters and patches a traceback object (`tb`) for formatting purposes.
@@ -338,15 +224,9 @@
         patched_frames: list[PatchedFrame] = []
         for frame in frames:
             filename: str = frame.filename
-<<<<<<< HEAD
             lineno: Optional[int] = frame.lineno
-            name: str = frame.name
-            line: Optional[str] = frame.line
-=======
-            lineno: int | None = frame.lineno
-            line:   str | None = frame.line
+            line:   Optional[str] = frame.line
             function_name: str = frame.name
->>>>>>> 0b45cd06
 
             # Skip unnecessary frames
             if (filename, function_name) in self.hidden_frames:
@@ -377,22 +257,13 @@
 
         return patched_frames
 
-<<<<<<< HEAD
-    def _get_exec_info(self, filename: str) -> Optional[ExecutionInfo]:
-
-=======
-    def _get_exec_info(self, filename: str) -> ExecutionContext | None:
->>>>>>> 0b45cd06
+    def _get_exec_info(self, filename: str) -> Optional[ExecutionContext]:
         if search := filename_pattern.search(filename):
             code_hash: str = search.groups()[0]
             return self.session.executions.get(code_hash)
 
     def _patch_exc_info(
-<<<<<<< HEAD
-        self, exc_type: Optional[type[BaseException]], exc_value: Optional[BaseException]
-=======
         self, exc_type: type[BaseException], exc_value: BaseException
->>>>>>> 0b45cd06
     ) -> str:
         """
         Format exception info according to the exception type.
@@ -403,7 +274,7 @@
             additional formatting may be applied for the syntax errors.
         """
 
-        exc_info = "".join(traceback.format_exception_only(exc_value))
+        exc_info = "".join(traceback.format_exception_only(exc_type, exc_value))
 
         if (
             exc_type == SyntaxError
